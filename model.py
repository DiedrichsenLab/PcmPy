import numpy as np 
class Model:
    """
    Abstract Model Class
    """
    def __init__(self,name):
        self.name = name
    
    def calculate_G(self,theta):
        raise(NameError("caluclate G needs to be implemented"))
    
class ModelFeature(Model):
    """
    Feature model 
    A = sum (theta_i *  Ac_i)
    G = A*A' 
    """
    def __init__(self,name,Ac): 
<<<<<<< HEAD
        Model.__init__(self,name)
=======
        PcmModel.__init__(self,"feature",name)
>>>>>>> 5c1b6ec7
        if (Ac.ndim <3):
            Ac = Ac.reshape((1,)+Ac.shape)
        self.Ac = Ac 
<<<<<<< HEAD
        self.n_param = Ac.shape[0]
        
    def calculate_G(self,theta):
        Ac = self.Ac * np.reshape(theta,(theta.size,1,1))# Using Broadcasting 
        A = Ac.sum(axis=0)
        G = A@A.transpose()
        dG_dTheta = np.zeros((self.n_param,)+G.shape)
        for i in range(0,self.n_param):
            dA = self.Ac[i,:,:] @ A.transpose();  
            dG_dTheta[i,:,:] =  dA + dA.transpose();     
        return (G,dG_dTheta)
=======
        self.numGparams = Ac.shape[0]
    
    def calculateG(self,theta): 
        
>>>>>>> 5c1b6ec7
        
    
class ModelComponent(Model):
    """
    Component model class 
    G = sum (exp(theta_i) * Gc_i)
    
    """    
    def __init__(self,name,Gc): 
        Model.__init__(self,name)
        if (Gc.ndim <3):
            Gc = Gc.reshape((1,)+Gc.shape)
        self.Gc = Gc 
        self.n_param = Gc.shape[0]
        
    def calculate_G(self,theta):
        exp_theta=np.reshape(np.exp(theta),(theta.size,1,1)) # Bring into the right shape for broadcasting   
        dG_dTheta = self.Gc * exp_theta  # This is also the derivative dexp(x)/dx = exp(x) 
        G = dG_dTheta.sum(axis=0)
        return (G,dG_dTheta)
        <|MERGE_RESOLUTION|>--- conflicted
+++ resolved
@@ -16,15 +16,10 @@
     G = A*A' 
     """
     def __init__(self,name,Ac): 
-<<<<<<< HEAD
         Model.__init__(self,name)
-=======
-        PcmModel.__init__(self,"feature",name)
->>>>>>> 5c1b6ec7
         if (Ac.ndim <3):
             Ac = Ac.reshape((1,)+Ac.shape)
         self.Ac = Ac 
-<<<<<<< HEAD
         self.n_param = Ac.shape[0]
         
     def calculate_G(self,theta):
@@ -36,12 +31,9 @@
             dA = self.Ac[i,:,:] @ A.transpose();  
             dG_dTheta[i,:,:] =  dA + dA.transpose();     
         return (G,dG_dTheta)
-=======
-        self.numGparams = Ac.shape[0]
     
     def calculateG(self,theta): 
         
->>>>>>> 5c1b6ec7
         
     
 class ModelComponent(Model):
